#!/usr/bin/env bash

docker login -u $DOCKER_USER -p $DOCKER_PASS
export REPO=webgoat/webgoat-8.0

cd webgoat-server
ls target/

if [ "${BRANCH}" == "master" ] && [ ! -z "${TRAVIS_TAG}" ]; then
  # If we push a tag to master this will update the LATEST Docker image and tag with the version number
  docker build --build-arg webgoat_version=${TRAVIS_TAG:1} -f Dockerfile -t $REPO:latest -t $REPO:${TRAVIS_TAG} .
  docker push $REPO
elif [ ! -z "${TRAVIS_TAG}" ]; then
  # Creating a tag build we push it to Docker with that tag
  docker build --build-arg webgoat_version=${TRAVIS_TAG:1} -f Dockerfile -t $REPO:${TRAVIS_TAG} -t $REPO:latest .
  docker push $REPO
#elif [ "${BRANCH}" == "develop" ]; then
#  docker build -f Dockerfile -t $REPO:snapshot .
#  docker push $REPO
<<<<<<< HEAD
=======
else
  echo "Skipping releasing to DockerHub because it is a build of branch ${BRANCH}"
fi


export REPO=webgoat/webwolf
cd ..
cd webwolf
ls target/

if [ "${BRANCH}" == "master" ] && [ ! -z "${TRAVIS_TAG}" ]; then
  # If we push a tag to master this will update the LATEST Docker image and tag with the version number
  docker build --build-arg webwolf_version=${TRAVIS_TAG:1} -f Dockerfile -t $REPO:latest -t $REPO:${TRAVIS_TAG} .
  docker push $REPO
elif [ ! -z "${TRAVIS_TAG}" ]; then
  # Creating a tag build we push it to Docker with that tag
  docker build --build-arg webwolf_version=${TRAVIS_TAG:1} -f Dockerfile -t $REPO:${TRAVIS_TAG} -t $REPO:latest .
  docker push $REPO
>>>>>>> 9587550b
else
  echo "Skipping releasing to DockerHub because it is a build of branch ${BRANCH}"
fi<|MERGE_RESOLUTION|>--- conflicted
+++ resolved
@@ -17,8 +17,6 @@
 #elif [ "${BRANCH}" == "develop" ]; then
 #  docker build -f Dockerfile -t $REPO:snapshot .
 #  docker push $REPO
-<<<<<<< HEAD
-=======
 else
   echo "Skipping releasing to DockerHub because it is a build of branch ${BRANCH}"
 fi
@@ -37,7 +35,6 @@
   # Creating a tag build we push it to Docker with that tag
   docker build --build-arg webwolf_version=${TRAVIS_TAG:1} -f Dockerfile -t $REPO:${TRAVIS_TAG} -t $REPO:latest .
   docker push $REPO
->>>>>>> 9587550b
 else
   echo "Skipping releasing to DockerHub because it is a build of branch ${BRANCH}"
 fi