<?xml version="1.0"?>
<project xmlns="http://maven.apache.org/POM/4.0.0" xmlns:xsi="http://www.w3.org/2001/XMLSchema-instance" xsi:schemaLocation="http://maven.apache.org/POM/4.0.0 http://maven.apache.org/maven-v4_0_0.xsd">

    <modelVersion>4.0.0</modelVersion>
    <groupId>org.owasp.webgoat</groupId>
    <artifactId>webgoat-parent</artifactId>
    <packaging>pom</packaging>
<<<<<<< HEAD
    <version>7.2-SNAPSHOT</version>
=======
    <version>8.0-SNAPSHOT</version>
>>>>>>> f2a11441

    <name>WebGoat Parent Pom</name>
    <description>Parent Pom for the WebGoat Project. A deliberately insecure Web Application</description>
    <inceptionYear>2006</inceptionYear>
    <url>https://github.com/WebGoat/WebGoat</url>

    <organization>
        <name>OWASP</name>
        <url>https://webgoat.github.io/</url>
    </organization>

    <parent>
        <groupId>org.springframework.boot</groupId>
        <artifactId>spring-boot-starter-parent</artifactId>
        <version>1.4.1.RELEASE</version>
    </parent>

    <licenses>
        <license>
            <name>GNU General Public License, version 2</name>
            <url>https://www.gnu.org/licenses/gpl-2.0.txt</url>
        </license>
    </licenses>

    <developers>
        <developer>
            <id>mayhew64</id>
            <name>Bruce Mayhew</name>
            <email>webgoat@owasp.org</email>
            <organization>OWASP</organization>
            <organizationUrl>https://github.com/WebGoat/WebGoat</organizationUrl>
        </developer>
        <developer>
            <id>nbaars</id>
            <name>Nanne Baars</name>
            <email>nbaars@xebia.com</email>
            <organizationUrl>https://github.com/nbaars</organizationUrl>
            <timezone>Europe/Amsterdam</timezone>
        </developer>
        <developer>
            <id>misfir3</id>
            <name />
            <email />
        </developer>
        <developer>
            <id>jwayman</id>
            <name>Jeff Wayman</name>
            <email />
        </developer>
        <developer>
            <id>dcowden</id>
            <name>Dave Cowden</name>
            <email />
        </developer>
        <developer>
            <id>lawson89</id>
            <name>Richard Lawson</name>
            <email />
        </developer>
        <developer>
            <id>dougmorato</id>
            <name>Doug Morato</name>
            <email>doug.morato@owasp.org</email>
            <organization>OWASP</organization>
            <organizationUrl>https://github.com/dougmorato</organizationUrl>
            <timezone>America/New_York</timezone>
            <properties>
                <picUrl>https://avatars2.githubusercontent.com/u/9654?v=3&amp;s=150</picUrl>
            </properties>
        </developer>
    </developers>

    <mailingLists>
        <mailingList>
            <name>OWASP WebGoat Mailing List</name>
            <subscribe>https://lists.owasp.org/mailman/listinfo/owasp-webgoat</subscribe>
            <unsubscribe>Owasp-webgoat-request@lists.owasp.org</unsubscribe>
            <post>owasp-webgoat@lists.owasp.org</post>
            <archive>http://lists.owasp.org/pipermail/owasp-webgoat/</archive>
        </mailingList>
    </mailingLists>

    <scm>
        <url>https://github.com/WebGoat/WebGoat</url>
        <connection>scm:git:git@github.com:WebGoat/WebGoat.git</connection>
        <developerConnection>scm:git:git@github.com:WebGoat/WebGoat.git</developerConnection>
      <tag>HEAD</tag>
  </scm>

    <issueManagement>
        <system>Github Issues</system>
        <url>https://github.com/WebGoat/WebGoat/issues</url>
    </issueManagement>

    <ciManagement>
        <system>Travis CI</system>
        <url>https://travis-ci.org/WebGoat/WebGoat</url>
    </ciManagement>

    <properties>
        <maven.compiler.source>1.8</maven.compiler.source>
        <maven.compiler.target>1.8</maven.compiler.target>

        <!-- Use UTF-8 Encoding -->
        <project.build.sourceEncoding>UTF-8</project.build.sourceEncoding>
        <project.reporting.outputEncoding>UTF-8</project.reporting.outputEncoding>

        <!-- This build number will be ubdated by Travis-CI -->
        <build.number>build</build.number>

        <!-- Shared properties with plugins and version numbers across submodules-->
        <activation.version>1.1.1</activation.version>
        <axis-ant.version>1.4</axis-ant.version>
        <axis-jaxrpc.version>1.4</axis-jaxrpc.version>
        <axis-saaj.version>1.4</axis-saaj.version>
        <axis.version>1.4</axis.version>
        <build-helper-maven-plugin.version>1.9.1</build-helper-maven-plugin.version>
        <cobertura-maven-plugin.version>2.7</cobertura-maven-plugin.version>
        <commons-collections.version>3.2.1</commons-collections.version>
        <commons-digester.version>2.1</commons-digester.version>
        <commons-discovery.version>0.5</commons-discovery.version>
        <commons-fileupload.version>1.3.1</commons-fileupload.version>
        <commons-io.version>2.4</commons-io.version>
        <commons-lang3.version>3.4</commons-lang3.version>
        <commons-logging.version>1.2</commons-logging.version>
        <coveralls-maven-plugin.version>4.0.0</coveralls-maven-plugin.version>
        <guava.version>18.0</guava.version>
        <h2.version>1.4.190</h2.version>
        <hsqldb.version>1.8.0.10</hsqldb.version>
        <j2h.version>1.3.1</j2h.version>
        <jackson-core.version>2.6.3</jackson-core.version>
        <jackson-databind.version>2.6.3</jackson-databind.version>
        <javaee-api.version>6.0</javaee-api.version>
        <javax.transaction-api.version>1.2</javax.transaction-api.version>
        <jcl-over-slf4j.version>1.7.12</jcl-over-slf4j.version>
        <jstl.version>1.2</jstl.version>
        <jtds.version>1.3.1</jtds.version>
        <junit.version>4.12</junit.version>
        <log4j.version>1.2.17</log4j.version>
        <mail-api.version>1.5.4</mail-api.version>
        <maven-compiler-plugin.version>3.3</maven-compiler-plugin.version>
        <maven-failsafe-plugin.version>2.19</maven-failsafe-plugin.version>
        <maven-gpg-plugin.version>1.6</maven-gpg-plugin.version>
        <maven-jar-plugin.version>2.6</maven-jar-plugin.version>
        <maven-javadoc-plugin.version>2.10.4</maven-javadoc-plugin.version>
        <maven-release-plugin.version>2.5.2</maven-release-plugin.version>
        <maven-source-plugin.version>3.0.1</maven-source-plugin.version>
        <maven-surefire-plugin.version>2.19</maven-surefire-plugin.version>
<<<<<<< HEAD
        <maven-war-plugin.version>2.6</maven-war-plugin.version>
        <nexus-staging-maven-plugin.version>1.6.7</nexus-staging-maven-plugin.version>
        <org.springframework.version>3.2.4.RELEASE</org.springframework.version>
=======
        <nexus-staging-maven-plugin.version>1.6.6</nexus-staging-maven-plugin.version>
>>>>>>> f2a11441
        <sauce_junit.version>2.1.20</sauce_junit.version>
        <selenium-java.version>2.48.2</selenium-java.version>
        <slf4j-api.version>1.7.12</slf4j-api.version>
        <slf4j-log4j12.version>1.7.12</slf4j-log4j12.version>
        <spring.security.version>3.2.4.RELEASE</spring.security.version>
        <standard.version>1.1.2</standard.version>
        <tiles.version>3.0.5</tiles.version>
        <tomcat-catalina.version>7.0.65</tomcat-catalina.version>
        <tomcat7-maven-plugin.version>2.3-SNAPSHOT</tomcat7-maven-plugin.version>
        <versioneye-maven-plugin.version>3.5.1</versioneye-maven-plugin.version>
        <wsdl4j.version>1.6.3</wsdl4j.version>
    </properties>

    <modules>
        <module>webgoat-container</module>
<<<<<<< HEAD
        <module>webgoat-standalone</module>
=======
        <module>webgoat-lessons</module>
>>>>>>> f2a11441
    </modules>

    <distributionManagement>
        <snapshotRepository>
            <id>ossrh</id>
            <url>https://oss.sonatype.org/content/repositories/snapshots</url>
        </snapshotRepository>
        <repository>
            <id>ossrh</id>
            <url>https://oss.sonatype.org/service/local/staging/deploy/maven2/</url>
        </repository>
    </distributionManagement>

    <pluginRepositories>
        <pluginRepository>
            <id>apache.snapshots</id>
            <url>http://repository.apache.org/snapshots/</url>
            <!-- The releases element here is due to an issue in Maven 2.0 that will be
                 fixed in future releases. This should be able to be disabled altogether. -->
            <releases>
                <updatePolicy>daily</updatePolicy>
            </releases>
            <snapshots>
                <updatePolicy>daily</updatePolicy>
            </snapshots>
        </pluginRepository>
    </pluginRepositories>

    <profiles>
        <profile>
            <id>release</id>
			<dependencies>
                <dependency>
                    <groupId>org.owasp.webgoat.lesson</groupId>
                    <artifactId>dist</artifactId>
                    <version>1.0</version>
                    <type>zip</type>
                    <scope>provided</scope>
                    <classifier>plugins</classifier>
                </dependency>
            </dependencies>
            <build>
                <plugins>
				    <plugin>
                        <groupId>org.apache.maven.plugins</groupId>
                        <artifactId>maven-dependency-plugin</artifactId>
                        <executions>
                            <execution>
                                <id>unpack-lesson</id>
                                <goals>
                                    <goal>unpack-dependencies</goal>
                                </goals>
                                <phase>generate-resources</phase>
                                <configuration>
                                    <outputDirectory>${project.basedir}/webgoat-container/src/main/webapp/plugin_lessons</outputDirectory>
                                    <includeArtifactIds>dist</includeArtifactIds>
                                    <includes>*.jar</includes>
                                </configuration>
                            </execution>
                        </executions>
                    </plugin>
                    <plugin>
                        <groupId>org.sonatype.plugins</groupId>
                        <artifactId>nexus-staging-maven-plugin</artifactId>
                        <version>${nexus-staging-maven-plugin.version}</version>
                        <extensions>true</extensions>
                        <configuration>
                            <serverId>ossrh</serverId>
                            <nexusUrl>https://oss.sonatype.org/</nexusUrl>
                            <autoReleaseAfterClose>false</autoReleaseAfterClose>
                        </configuration>
                    </plugin>
                    <plugin>
                        <groupId>org.apache.maven.plugins</groupId>
                        <artifactId>maven-source-plugin</artifactId>
                        <version>${maven-source-plugin.version}</version>
                        <executions>
                            <execution>
                                <id>attach-sources</id>
                                <goals>
                                    <goal>jar-no-fork</goal>
                                </goals>
                            </execution>
                        </executions>
                    </plugin>
                    <plugin>
                        <groupId>org.apache.maven.plugins</groupId>
                        <artifactId>maven-javadoc-plugin</artifactId>
                        <version>${maven-javadoc-plugin.version}</version>
                        <executions>
                            <execution>
                                <id>attach-javadocs</id>
                                <goals>
                                    <goal>jar</goal>
                                </goals>
                            </execution>
                        </executions>
                    </plugin>
                    <plugin>
                        <groupId>org.apache.maven.plugins</groupId>
                        <artifactId>maven-gpg-plugin</artifactId>
                        <version>${maven-gpg-plugin.version}</version>
                        <executions>
                            <execution>
                                <id>sign-artifacts</id>
                                <phase>verify</phase>
                                <goals>
                                    <goal>sign</goal>
                                </goals>
                                <configuration>
                                    <keyname>WebGoat</keyname>
                                </configuration>
                            </execution>
                        </executions>
                    </plugin>
                </plugins>
            </build>
        </profile>
    </profiles>

    <dependencies>
        <dependency>
            <groupId>org.projectlombok</groupId>
            <artifactId>lombok</artifactId>
            <version>1.16.10</version>
            <scope>provided</scope>
        </dependency>
    </dependencies>

    <build>
        <plugins>
            <plugin>
                <groupId>org.apache.maven.plugins</groupId>
                <artifactId>maven-release-plugin</artifactId>
                <version>${maven-release-plugin.version}</version>
                <configuration>
                    <autoVersionSubmodules>true</autoVersionSubmodules>
                    <useReleaseProfile>false</useReleaseProfile>
                    <releaseProfiles>release</releaseProfiles>
                    <tagNameFormat>@{project.version}</tagNameFormat>
                    <goals>deploy</goals>
                </configuration>
            </plugin>
            <plugin>
                <groupId>org.eluder.coveralls</groupId>
                <artifactId>coveralls-maven-plugin</artifactId>
                <version>${coveralls-maven-plugin.version}</version>
                <configuration>
                    <repoToken />
                </configuration>
            </plugin>
            <plugin>
                <groupId>org.codehaus.mojo</groupId>
                <artifactId>cobertura-maven-plugin</artifactId>
                <version>${cobertura-maven-plugin.version}</version>
                <configuration>
                    <check />
                    <format>xml</format>
                    <maxmem>256m</maxmem>
                    <!-- aggregated reports for multi-module projects -->
                    <aggregate>true</aggregate>
                </configuration>
            </plugin>
            <plugin>
                <groupId>com.versioneye</groupId>
                <artifactId>versioneye-maven-plugin</artifactId>
                <version>${versioneye-maven-plugin.version}</version>
                <configuration>
                    <apiKey>a1e4a9da4ed34ee44cab</apiKey>
                    <projectId>562da95be346d7000e0369ac</projectId>
                </configuration>
            </plugin>
        </plugins>
    </build>

</project><|MERGE_RESOLUTION|>--- conflicted
+++ resolved
@@ -5,11 +5,7 @@
     <groupId>org.owasp.webgoat</groupId>
     <artifactId>webgoat-parent</artifactId>
     <packaging>pom</packaging>
-<<<<<<< HEAD
-    <version>7.2-SNAPSHOT</version>
-=======
-    <version>8.0-SNAPSHOT</version>
->>>>>>> f2a11441
+    <version>7.1-SNAPSHOT</version>
 
     <name>WebGoat Parent Pom</name>
     <description>Parent Pom for the WebGoat Project. A deliberately insecure Web Application</description>
@@ -158,13 +154,7 @@
         <maven-release-plugin.version>2.5.2</maven-release-plugin.version>
         <maven-source-plugin.version>3.0.1</maven-source-plugin.version>
         <maven-surefire-plugin.version>2.19</maven-surefire-plugin.version>
-<<<<<<< HEAD
-        <maven-war-plugin.version>2.6</maven-war-plugin.version>
-        <nexus-staging-maven-plugin.version>1.6.7</nexus-staging-maven-plugin.version>
-        <org.springframework.version>3.2.4.RELEASE</org.springframework.version>
-=======
         <nexus-staging-maven-plugin.version>1.6.6</nexus-staging-maven-plugin.version>
->>>>>>> f2a11441
         <sauce_junit.version>2.1.20</sauce_junit.version>
         <selenium-java.version>2.48.2</selenium-java.version>
         <slf4j-api.version>1.7.12</slf4j-api.version>
@@ -180,11 +170,7 @@
 
     <modules>
         <module>webgoat-container</module>
-<<<<<<< HEAD
-        <module>webgoat-standalone</module>
-=======
         <module>webgoat-lessons</module>
->>>>>>> f2a11441
     </modules>
 
     <distributionManagement>
