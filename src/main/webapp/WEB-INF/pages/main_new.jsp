--- conflicted
+++ resolved
@@ -38,11 +38,6 @@
 		<script src="js/html5shiv.js"></script>
 		<script src="js/respond.min.js"></script>
 		<![endif]-->
-<<<<<<< HEAD
-        <script src="js/application.js"></script>
-        <script type="text/javascript">
-			var goat=angular.module("goatApp", ['ngAnimate']);
-=======
 		
 		<!--Global JS-->
 		<script src="js/jquery/jquery-1.10.2.min.js"></script>
@@ -51,17 +46,12 @@
                 <script src="js/application.js"></script>
                 <script type="text/javascript">
 			var goat=angular.module("goatApp", ['ngAnimate','ui.bootstrap']);
->>>>>>> 1c72097c
 		</script>
 		<script type="text/javascript" src="js/goatConstants.js"></script>
-<<<<<<< HEAD
-        <!-- end of JS -->
-=======
 		<script type="text/javascript" src="js/goatUtil.js"></script>
 		<script type="text/javascript" src="js/goatData.js"></script>
 		<script type="text/javascript" src="js/goatControllers.js"></script>
 	    <!-- end of JS -->
->>>>>>> 1c72097c
 
            
             
@@ -88,23 +78,6 @@
 		
 		        <!--sidebar left start-->
         <aside class="sidebar">
-<<<<<<< HEAD
-            <div id="leftside-navigation" class="nano" ng-controller="goatMenu">
-                <ul class="nano-content">                
-                    <li class="sub-menu" ng-repeat="item in menuTopics">
-                    <!-- TODO: implement conditional rendering -->
-                            <a ng-click="expanded = !expanded" href=""><i class="fa {{item.class}}"></i><span>{{item.name}}</span></a>
-                            <ul class="slideDown" ng-show="expanded">
-                                    <li ng-repeat="lesson in item.children">
-                                            <a ng-click="renderLesson(lesson.link)" title="link to {{lesson.name}}" href="">{{lesson.name}}</a>
-                                            <span ng-repeat="stage in lesson.children" >
-                                                <a ng-click="renderLesson(stage.link)" title="link to {{stage.name}}" href="">{{stage.name}}</a>
-                                            </span>
-                                    </li>
-                            </ul>
-                    </li>
-		</ul>
-=======
             <div id="leftside-navigation" class="nano" >
                 <ul class="nano-content">
 		    <li class="sub-menu" ng-repeat="item in menuTopics">
@@ -119,7 +92,6 @@
 		    	</ul>
 		    </li>
 		</ul> 
->>>>>>> 1c72097c
 						
             </div>
 
@@ -151,7 +123,7 @@
                             <h4>Lesson Parameters and Cookies</h4>
                			<div class="panel" >
                                     <div class="panel-body" id="lesson_cookies">	
-
+1
                                     </div>                                    
                			</div>
                		</div>
