# WebGoat 8: A deliberately insecure Web Application

[![Build Status](https://travis-ci.org/WebGoat/WebGoat.svg?branch=develop)](https://travis-ci.org/WebGoat/WebGoat)
[![Coverage Status](https://coveralls.io/repos/WebGoat/WebGoat/badge.svg?branch=develop&service=github)](https://coveralls.io/github/WebGoat/WebGoat?branch=master)
[![Codacy Badge](https://api.codacy.com/project/badge/b69ee3a86e3b4afcaf993f210fccfb1d)](https://www.codacy.com/app/dm/WebGoat)
[![Dependency Status](https://www.versioneye.com/user/projects/562da95ae346d7000e0369aa/badge.svg?style=flat)](https://www.versioneye.com/user/projects/562da95ae346d7000e0369aa)
[![OWASP Labs](https://img.shields.io/badge/owasp-labs-orange.svg)](https://www.owasp.org/index.php/OWASP_Project_Inventory#tab=Labs_Projects)


<<<<<<< HEAD
### The WebGoat Lesson Server, is currently **UNDER MAJOR DEVELOMENT**.
As of November 18th 2016, the version "7.1" is considered the first **STABLE** version of a major architecture and UI changes.

#### Older/Legacy version of WebGoat an be found at: [WebGoat-Legacy](https://github.com/WebGoat/WebGoat-Legacy)
=======
# Introduction
>>>>>>> 32311a80

WebGoat is a deliberately insecure web application maintained by [OWASP](http://www.owasp.org/) designed to teach web
application security lessons.

This program is a demonstration of common server-side application flaws. The
exercises are intended to be used by people to learn about application security and
penetration testing techniques.

**WARNING 1:** *While running this program your machine will be extremely
vulnerable to attack. You should disconnect from the Internet while using
this program.*  WebGoat's default configuration binds to localhost to minimize
the exposure.

**WARNING 2:** *This program is for educational purposes only. If you attempt
these techniques without authorization, you are very likely to get caught. If
you are caught engaging in unauthorized hacking, most companies will fire you.
Claiming that you were doing security research will not work as that is the
first thing that all hackers claim.*

# Run Instructions:

## 1. Run using Docker

From time to time we publish a new development preview of WebGoat 8 on Docker HUB, you can download this version
[https://hub.docker.com/r/webgoat/webgoat-8.0/](https://hub.docker.com/r/webgoat/webgoat-8.0/).
First install Docker, then open a command shell/window and type:

```Shell
docker pull webgoat/webgoat-8.0
docker run -p 8080:8080 -it webgoat/webgoat-8.0 /home/webgoat/start.sh 
```

Wait for the Docker container to start, and run `docker ps` to verify it's running.

- If you are using `docker-machine`, verify the machine IP using `docker-machine env`
- If you are using `boot2docker` on OSX, verify the IP by running `docker network inspect bridge`
- Otherwise, the host will be bound to localhost

Once you have the IP and port, you'll want to navigate to the `/WebGoat` path in the URL. For example:

```
http://192.168.99.100:8080/WebGoat
```

Here you'll be able to register a new user and get started.

_Please note: this version may not be completely in sync with the develop branch._

## 2. Standalone 

Download the latest WebWolf release from [https://github.com/WebGoat/WebGoat/releases](https://github.com/WebGoat/WebGoat/releases)

```Shell
java -jar webgoat-server-<<version>>.jar
```

By default WebGoat starts at port 8080 in order to change this use the following property:

```Shell
java -jar webgoat-server-<<version>>.jar --server.port=9090
```

You can specify one of the following arguments when starting WebGoat:

```Shell
java -jar webgoat-server-<<version>>.jar --server.port=9090 --server.address=x.x.x.x
```

This will start WebGoat on a different port and/or different address.


## 3. Run from the sources

### Prerequisites:

* Java 8
* Maven > 3.2.1
* Your favorite IDE
* Git, or Git support in your IDE

Open a command shell/window:

```Shell
git clone git@github.com:WebGoat/WebGoat.git
```

Now let's start by compiling the project.

```Shell
cd WebGoat
git checkout <<branch_name>>
mvn clean install
```

Now we are ready to run the project. WebGoat 8.x is using Spring-Boot.

```Shell
mvn -pl webgoat-server spring-boot:run
```
... you should be running webgoat on localhost:8080/WebGoat momentarily


To change IP address add the following variable to WebGoat/webgoat-container/src/main/resources/application.properties file

```
server.address=x.x.x.x
```

# Vagrant

We supply a complete development environment using Vagrant, to run WebGoat with Vagrant you must first have Vagrant and Virtualbox installed.

```shell
   $ cd WebGoat/webgoat-images/vagrant-users
   $ vagrant up
```

Once the provisioning is complete login to the Virtualbox with username vagrant and password vagrant.
The source code will be available in the home directory.


# Building a new Docker image

NOTE: Travis will create a new Docker image automatically when making a new release.

WebGoat now has Docker support for x86 and ARM (raspberry pi).
### Docker on x86
On x86 you can build a container with the following commands:

```Shell
cd WebGoat/
mvn install
cd webgoat-server
docker build -t webgoat/webgoat-8.0 .
docker tag webgoat/webgoat-8.0 webgoat/webgoat-8.0:8.0
docker login
docker push webgoat/webgoat-8.0
```

### Docker on ARM (Raspberry Pi)
On a Raspberry Pi (it has yet been tested with a Raspberry Pi 3 and the hypriot Docker image) you need to build JFFI for
ARM first. This is needed by the docker-maven-plugin ([see here](https://github.com/spotify/docker-maven-plugin/issues/233)):

```Shell
sudo apt-get install build-essential
git clone https://github.com/jnr/jffi.git
cd jffi
ant jar
cd build/jni
sudo cp libjffi-1.2.so /usr/lib
```

When you have done this you can build the Docker container using the following commands:

```Shell
cd WebGoat/
mvn install
cd webgoat-server
mvn docker:build -Drpi=true
docker tag webgoat/webgoat-8.0 webgoat/webgoat-8.0:8.0
docker login
docker push webgoat/webgoat-8.0
```<|MERGE_RESOLUTION|>--- conflicted
+++ resolved
@@ -7,14 +7,7 @@
 [![OWASP Labs](https://img.shields.io/badge/owasp-labs-orange.svg)](https://www.owasp.org/index.php/OWASP_Project_Inventory#tab=Labs_Projects)
 
 
-<<<<<<< HEAD
-### The WebGoat Lesson Server, is currently **UNDER MAJOR DEVELOMENT**.
-As of November 18th 2016, the version "7.1" is considered the first **STABLE** version of a major architecture and UI changes.
-
-#### Older/Legacy version of WebGoat an be found at: [WebGoat-Legacy](https://github.com/WebGoat/WebGoat-Legacy)
-=======
 # Introduction
->>>>>>> 32311a80
 
 WebGoat is a deliberately insecure web application maintained by [OWASP](http://www.owasp.org/) designed to teach web
 application security lessons.
