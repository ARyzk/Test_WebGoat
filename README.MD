# WebGoat: A deliberately insecure Web Application

[![Build Status](https://travis-ci.org/WebGoat/WebGoat.svg?branch=develop)](https://travis-ci.org/WebGoat/WebGoat)
[![Coverage Status](https://coveralls.io/repos/WebGoat/WebGoat/badge.svg?branch=master&service=github)](https://coveralls.io/github/WebGoat/WebGoat?branch=master)
[![Codacy Badge](https://api.codacy.com/project/badge/b69ee3a86e3b4afcaf993f210fccfb1d)](https://www.codacy.com/app/dm/WebGoat)
[![Dependency Status](https://www.versioneye.com/user/projects/562da95ae346d7000e0369aa/badge.svg?style=flat)](https://www.versioneye.com/user/projects/562da95ae346d7000e0369aa)
[![OWASP Labs](https://img.shields.io/badge/owasp-labs-orange.svg)](https://www.owasp.org/index.php/OWASP_Project_Inventory#tab=Labs_Projects)

# Important Information

### The WebGoat Lesson Server, is currently **UNDER MAJOR DEVELOMENT**.
As of February 1st 2016, the version "7.0.1" is considered the first **STABLE** version of a major architecture and UI changes.

#### Older/Legacy version of WebGoat an be found at: [WebGoat-Legacy](https://github.com/WebGoat/WebGoat-Legacy)

WebGoat is a deliberately insecure web application maintained by [OWASP](http://www.owasp.org/) designed to teach web
application security lessons.

This program is a demonstration of common server-side application flaws. The
exercises are intended to be used by people to learn about application security and
penetration testing techniques.

* [Home Page](http://webgoat.github.io)
* [OWASP Project Home Page](http://www.owasp.org/index.php/Category:OWASP_WebGoat_Project)
* [Source Code](https://github.com/WebGoat/WebGoat)
* [Easy-Run Download](https://s3.amazonaws.com/webgoat-war/webgoat-container-7.0.1-war-exec.jar)
* [Wiki](https://github.com/WebGoat/WebGoat/wiki)
* [FAQ (old info):](http://code.google.com/p/webgoat/wiki/FAQ)
* [Project Leader - Direct to Bruce Mayhew](mailto:webgoat@owasp.org)
* [Mailing List - WebGoat Community - For most questions](mailto:owasp-webgoat@lists.owasp.org)
* [Artifacts generated from Continuous Integration](http://webgoat-war.s3-website-us-east-1.amazonaws.com/)
* [Output from our Travis.CI Build server](https://travis-ci.org/WebGoat/WebGoat)

**WARNING 1:** *While running this program your machine will be extremely
vulnerable to attack. You should to disconnect from the Internet while using
this program.*  WebGoat's default configuration binds to localhost to minimize 
the exposure.

**WARNING 2:** *This program is for educational purposes only. If you attempt
these techniques without authorization, you are very likely to get caught. If
you are caught engaging in unauthorized hacking, most companies will fire you.
Claiming that you were doing security research will not work as that is the
first thing that all hackers claim.*

# Easy Run ( For non-developers )

Every successful build of the WebGoat Lessons Container and the WebGoat Lessons in our Continuous Integration Server
creates an "Easy Run" Executable WAR file, which contains the WebGoat Lessons Server, the lessons and a embedded Tomcat server.

You can check for the "Last Modified" date of our "Easy Run" war file [HERE](http://webgoat-war.s3-website-us-east-1.amazonaws.com/)

The "Easy Run" JAR file offers a no hassle approach to testing and running WebGoat. Follow these instructions if you
wish to simply try/test/run the current development version of WebGoat

### Prerequisites:
<<<<<<< HEAD
* Java VM 1.8
=======
* Java VM 1.8 or Docker installed
>>>>>>> f2a11441

## Standalone

#### 1. Docker image

The latest version of WebGoat is available at DockerHub, see [https://hub.docker.com/r/webgoat/webgoat-container/](https://hub.docker.com/r/webgoat/webgoat-container/).
First install Docker, then open a command shell/window and type:

```Shell
docker pull webgoat/webgoat-container
docker run -p 8080:8080 webgoat/webgoat-container
```

Wait for the Docker container to start and go to step 3.

#### 2. Download the easy run executable jar file which contains all the lessons and a embedded Tomcat server:

https://s3.amazonaws.com/webgoat-war/webgoat-standalone-7.1-SNAPSHOT-exec.jar

#### 3. Run it using java:

Open a command shell/window, browse to where you downloaded the easy run jar and type:

```Shell
<<<<<<< HEAD
java -jar webgoat-standalone-7.0.1-exec.jar [-p | --p <port>] [-a | --address <address>]
=======
java -jar webgoat-container-7.0.1.war
>>>>>>> f2a11441
```

Using the `--help` option will show the allowed command line arguments.

#### 3. Browse to the url shown in the console and happy hacking !

## Vagrant

To run WebGoat with Vagrant you must first have Vagrant and Virtualbox installed.

```shell
   $ cd WebGoat/webgoat-images/vagrant-users
   $ vagrant up
```

Once you see the message 'Browse to http://localhost:9999/WebGoat and happy hacking! you can open a
browser.


# For Developers

## Vagrant

For an easy development experience you can use Vagrant. Note you should have Vagrant and Virtualbox installed on your system.

```shell
   $ cd WebGoat/webgoat-images/vagrant-developers
   $ vagrant up
```

Once the provisioning is complete login to the Virtualbox with username vagrant and password vagrant.
The source code will be available in the home directory.

## Set up manual

Follow these instructions if you wish to run Webgoat and modify the source code as well.

### Prerequisites:

<<<<<<< HEAD
* Java 1.8
* Maven > 2.0.9
=======
* Java 8
* Maven > 3.2.1
>>>>>>> f2a11441
* Your favorite IDE, with Maven awareness: Netbeans/IntelliJ/Eclipse with m2e installed.
* Git, or Git support in your IDE

## The Easy Way: Developer Edition run using Linux or Mac
The __webgoat_developer_bootstrap.sh__ script will clone the necessary repositories, call the maven goals in order
launch Tomcat listening on localhost:8080

```Shell
mkdir WebGoat-Workspace
cd WebGoat-Workspace
curl -o webgoat_developer_bootstrap.sh https://raw.githubusercontent.com/WebGoat/WebGoat/master/webgoat_developer_bootstrap.sh
./webgoat_developer_bootstrap.sh
```

## The Manual Way: Developer Edition!

#### Cloning the Lesson Server and the Lessons project:

Open a command shell/window, navigate to where you wish to download the source and type:

```Shell
git clone https://github.com/WebGoat/WebGoat.git
git clone https://github.com/WebGoat/WebGoat-Lessons.git
```

#### Now let's start by compiling the WebGoat Lessons server.

```Shell
cd WebGoat
git checkout develop
mvn clean compile install
cd ..
```

#### Before you can run the project, we need to compile the lessons and copy them over:
**If you don't run this step, you will not have any Lessons to work with!**

```Shell
cd WebGoat-Lessons
git checkout develop
mvn package
(linux)   cp target/plugins/*.jar ../WebGoat/webgoat-container/src/main/webapp/plugin_lessons/
(windows) xcopy "target\plugins\*.jar" "..\WebGoat\webgoat-container\src\main\webapp\plugin_lessons\"
cd ..
```

#### Now we are ready to run the project. There are 3 options you can choose from to run the project:

Then you can run the project with one of the steps below (From the WebGoat folder not WebGoat-Lessons):

#### Option #1: Using the Maven-Tomcat Plugin
The __maven tomcat7:run-war__ goal runs the project in an embedded tomcat:

```Shell
cd WebGoat
mvn -pl webgoat-container spring-boot:run
```

Browse to [http://localhost:8080/WebGoat](http://localhost:8080/WebGoat) and happy hacking !

#### Option #2: Java executable JAR
The __maven install__ goal generates an executable .war file:

```Shell
cd WebGoat
mvn package
<<<<<<< HEAD
cd webgoat-standalone/target
java -jar webgoat-standalone-7.1-SNAPSHOT-exec.jar [-p | --p <port>] [-a | --address <address>]
=======
cd webgoat-container/target
java -jar webgoat-container-7.1-SNAPSHOT.war
>>>>>>> f2a11441
```

Browse to url shown in the console and happy hacking !

#### Option #3: Deploy the WebGoat WAR file in your local Tomcat or other Application Server:
The __maven package__ goal generates a .war file that can deployed into an Application Server, such as Tomcat

```Shell
cd WebGoat
mvn package
cp webgoat-container/target/webgoat-container-7.1-SNAPSHOT.war <your_tomcat_directory>/webapps/
```

Browse to [http://localhost:8080/WebGoat](http://localhost:8080/WebGoat) and happy hacking !

# Debugging and Troubleshooting

## Reloading plugins and lessons

If you want to __reload all the plugin and lessons__, open up the developer tools available from the info menu. This will
show an extra set of links below the cookie overview.

## Debugging label properties

To be able to see which labels are loaded through a property file, open up the developer tools avalailable from the info menu
After the reload is complete, all labels which are loaded from a property file will be __marked green__.


## Building a new Docker image

WebGoat now has Docker support you can build a container with the following commands:

```Shell
cd WebGoat/
mvn package
cd webgoat-container
mvn docker:build
docker login
docker push webgoat/webgoat-container
```

With the following command you are able to run the Docker container on your local machine:

```Shell
docker run -p 8080:8080 -t webgoat/webgoat-container
docker ps
```

With the last command you are able to determine ip address to connect to.<|MERGE_RESOLUTION|>--- conflicted
+++ resolved
@@ -53,13 +53,9 @@
 wish to simply try/test/run the current development version of WebGoat
 
 ### Prerequisites:
-<<<<<<< HEAD
-* Java VM 1.8
-=======
 * Java VM 1.8 or Docker installed
->>>>>>> f2a11441
-
-## Standalone
+
+## Easy Run Instructions:
 
 #### 1. Docker image
 
@@ -82,11 +78,7 @@
 Open a command shell/window, browse to where you downloaded the easy run jar and type:
 
 ```Shell
-<<<<<<< HEAD
 java -jar webgoat-standalone-7.0.1-exec.jar [-p | --p <port>] [-a | --address <address>]
-=======
-java -jar webgoat-container-7.0.1.war
->>>>>>> f2a11441
 ```
 
 Using the `--help` option will show the allowed command line arguments.
@@ -126,13 +118,8 @@
 
 ### Prerequisites:
 
-<<<<<<< HEAD
-* Java 1.8
-* Maven > 2.0.9
-=======
 * Java 8
 * Maven > 3.2.1
->>>>>>> f2a11441
 * Your favorite IDE, with Maven awareness: Netbeans/IntelliJ/Eclipse with m2e installed.
 * Git, or Git support in your IDE
 
@@ -194,18 +181,13 @@
 Browse to [http://localhost:8080/WebGoat](http://localhost:8080/WebGoat) and happy hacking !
 
 #### Option #2: Java executable JAR
-The __maven install__ goal generates an executable .war file:
-
-```Shell
-cd WebGoat
-mvn package
-<<<<<<< HEAD
+The __maven package__ goal generates an executable .jar file:
+
+```Shell
+cd WebGoat
+mvn package
 cd webgoat-standalone/target
 java -jar webgoat-standalone-7.1-SNAPSHOT-exec.jar [-p | --p <port>] [-a | --address <address>]
-=======
-cd webgoat-container/target
-java -jar webgoat-container-7.1-SNAPSHOT.war
->>>>>>> f2a11441
 ```
 
 Browse to url shown in the console and happy hacking !
