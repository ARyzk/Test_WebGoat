--- conflicted
+++ resolved
@@ -3,29 +3,16 @@
   - oraclejdk8
 install: "/bin/true"
 script:
-<<<<<<< HEAD
-  - mvn clean install -q
-  - git clone -b develop https://github.com/WebGoat/WebGoat-Lessons.git
-  - mvn -file ./WebGoat-Lessons/pom.xml clean package -q
-  - cp -fa ./WebGoat-Lessons/target/plugins/*.jar ./webgoat-container/src/main/webapp/plugin_lessons/
-  # Start the container this will make sure we do not see the debug logging of the Tomcat 7 Maven plugin
-  # which seems to always be set to DEBUG this will fail the build because we generate too much logging
-  - nohup bash -c "java -jar ./webgoat-standalone/target/webgoat-standalone-7.1-SNAPSHOT-exec.jar --port 8888 2>&1 &"
-  - if [[ $TRAVIS_PULL_REQUEST == "false" ]]; then mvn "-Dbuild.number=$TRAVIS_BUILD_NUMBER" -q clean install failsafe:integration-test; else mvn -q failsafe:integration-test; fi
-=======
   - mvn clean install
   - if [[ $TRAVIS_PULL_REQUEST == "false" ]]; then mvn "-Dbuild.number=$TRAVIS_BUILD_NUMBER" clean install; else mvn clean install; fi
->>>>>>> f2a11441
 cache:
   directories:
   - $HOME/.m2
 before_deploy:
   - export WEBGOAT_CONTAINTER_TARGET_DIR=$HOME/build/$TRAVIS_REPO_SLUG/webgoat-container/target
-  - export WEBGOAT_STANDALONE_TARGET_DIR=$HOME/build/$TRAVIS_REPO_SLUG/webgoat-standalone/target
   - export WEBGOAT_ARTIFACTS_FOLDER=$HOME/build/$TRAVIS_REPO_SLUG/Deployable_Artifacts/
   - mkdir $WEBGOAT_ARTIFACTS_FOLDER
   - cp -fa $WEBGOAT_CONTAINTER_TARGET_DIR/* $WEBGOAT_ARTIFACTS_FOLDER/
-  - cp -fa $WEBGOAT_STANDALONE_TARGET_DIR/* $WEBGOAT_ARTIFACTS_FOLDER/
   - echo "Contents of artifcts folder:"
   - ls $WEBGOAT_ARTIFACTS_FOLDER
 deploy:
@@ -39,11 +26,11 @@
   local_dir: "$WEBGOAT_ARTIFACTS_FOLDER"
   on:
     repo: WebGoat/WebGoat
-    branch: develop
+    branch: master
     jdk: oraclejdk8
 after_success:
-  - mvn versioneye:update -q
-  - mvn cobertura:cobertura coveralls:report -q
+  - mvn versioneye:update
+  - mvn cobertura:cobertura coveralls:report
 notifications:
   slack:
     secure: S9VFew5NSE8WDzYD1VDBUULKKT0fzgblQACznwQ85699b2yeX9TX58N3RZvRS1JVagVP1wu2xOrwN2g+AWx4Ro3UBZD5XG86uTJWpCLD4cRWHBoGMH2TfvI7/IzsWmgxH4MBxFRvZr/eEhlVAux+N9H4EoEdS4CKsJXEqV37PlA=
