/***************************************************************************************************
 * This file is part of WebGoat, an Open Web Application Security Project utility. For details,
 * please see http://www.owasp.org/
 * <p>
 * Copyright (c) 2002 - 20014 Bruce Mayhew
 * <p>
 * This program is free software; you can redistribute it and/or modify it under the terms of the
 * GNU General Public License as published by the Free Software Foundation; either version 2 of the
 * License, or (at your option) any later version.
 * <p>
 * This program is distributed in the hope that it will be useful, but WITHOUT ANY WARRANTY; without
 * even the implied warranty of MERCHANTABILITY or FITNESS FOR A PARTICULAR PURPOSE. See the GNU
 * General Public License for more details.
 * <p>
 * You should have received a copy of the GNU General Public License along with this program; if
 * not, write to the Free Software Foundation, Inc., 59 Temple Place - Suite 330, Boston, MA
 * 02111-1307, USA.
 * <p>
 * Getting Source ==============
 * <p>
 * Source for this application is maintained at https://github.com/WebGoat/WebGoat, a repository for free software
 * projects.
 */
package org.owasp.webgoat.service;

<<<<<<< HEAD
=======
import lombok.AllArgsConstructor;
import lombok.extern.slf4j.Slf4j;
import org.owasp.webgoat.lessons.AbstractLesson;
import org.owasp.webgoat.session.UserTracker;
>>>>>>> f2a11441
import org.owasp.webgoat.session.WebSession;
import org.springframework.http.HttpStatus;
import org.springframework.stereotype.Controller;
import org.springframework.web.bind.annotation.RequestMapping;
import org.springframework.web.bind.annotation.ResponseStatus;
<<<<<<< HEAD

import javax.servlet.http.HttpSession;
=======
>>>>>>> f2a11441

/**
 * <p>RestartLessonService class.</p>
 *
 * @author rlawson
 * @version $Id: $Id
 */
@Controller
@AllArgsConstructor
@Slf4j
public class RestartLessonService {

    private final WebSession webSession;
    private final UserTracker userTracker;

    /**
     * Returns current lesson
     *
<<<<<<< HEAD
     * @param session a {@link javax.servlet.http.HttpSession} object.
     */
    @RequestMapping(value = "/restartlesson.mvc")
    @ResponseStatus(value = HttpStatus.OK)
    public void restartLesson(HttpSession session) {
        WebSession ws = getWebSession(session);
        int currentScreen = ws.getCurrentScreen();
        if(currentScreen > 0){
            ws.restartLesson(currentScreen);
        }
=======
     * @return a {@link java.lang.String} object.
     */
    @RequestMapping(path = "/service/restartlesson.mvc", produces = "text/text")
    @ResponseStatus(value = HttpStatus.OK)
    public void restartLesson() {
        AbstractLesson al = webSession.getCurrentLesson();
        log.debug("Restarting lesson: " + al);

        userTracker.reset(al);
>>>>>>> f2a11441
    }
}<|MERGE_RESOLUTION|>--- conflicted
+++ resolved
@@ -23,23 +23,15 @@
  */
 package org.owasp.webgoat.service;
 
-<<<<<<< HEAD
-=======
 import lombok.AllArgsConstructor;
 import lombok.extern.slf4j.Slf4j;
 import org.owasp.webgoat.lessons.AbstractLesson;
 import org.owasp.webgoat.session.UserTracker;
->>>>>>> f2a11441
 import org.owasp.webgoat.session.WebSession;
 import org.springframework.http.HttpStatus;
 import org.springframework.stereotype.Controller;
 import org.springframework.web.bind.annotation.RequestMapping;
 import org.springframework.web.bind.annotation.ResponseStatus;
-<<<<<<< HEAD
-
-import javax.servlet.http.HttpSession;
-=======
->>>>>>> f2a11441
 
 /**
  * <p>RestartLessonService class.</p>
@@ -58,18 +50,6 @@
     /**
      * Returns current lesson
      *
-<<<<<<< HEAD
-     * @param session a {@link javax.servlet.http.HttpSession} object.
-     */
-    @RequestMapping(value = "/restartlesson.mvc")
-    @ResponseStatus(value = HttpStatus.OK)
-    public void restartLesson(HttpSession session) {
-        WebSession ws = getWebSession(session);
-        int currentScreen = ws.getCurrentScreen();
-        if(currentScreen > 0){
-            ws.restartLesson(currentScreen);
-        }
-=======
      * @return a {@link java.lang.String} object.
      */
     @RequestMapping(path = "/service/restartlesson.mvc", produces = "text/text")
@@ -79,6 +59,5 @@
         log.debug("Restarting lesson: " + al);
 
         userTracker.reset(al);
->>>>>>> f2a11441
     }
 }