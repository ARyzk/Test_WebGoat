package org.owasp.webgoat.plugins;


import com.google.common.base.Preconditions;
import org.apache.commons.io.IOUtils;

import java.io.File;
import java.io.FileInputStream;
import java.io.IOException;
import java.nio.charset.StandardCharsets;
import java.nio.file.Files;
import java.nio.file.Path;
import java.util.Collection;

/**
 * <p>PluginFileUtils class.</p>
 *
 * @version $Id: $Id
 */
public class PluginFileUtils {

    /**
     * <p>fileEndsWith.</p>
     *
     * @param p a {@link java.nio.file.Path} object.
     * @param s a {@link java.lang.String} object.
     * @return a boolean.
     */
    public static boolean fileEndsWith(Path p, String s) {
        return p.getFileName().toString().endsWith(s);
    }

    /**
     * <p>fileEndsWith.</p>
     *
     * @param p a {@link java.nio.file.Path} object.
     * @param suffixes a {@link java.lang.String} object.
     * @return a boolean.
     */
    public static boolean fileEndsWith(Path p, String... suffixes) {
        for (String suffix : suffixes) {
            if (fileEndsWith(p, suffix)) {
                return true;
            }
        }
        return false;
    }

    /**
     * <p>hasParentDirectoryWithName.</p>
     *
     * @param p a {@link java.nio.file.Path} object.
     * @param s a {@link java.lang.String} object.
     * @return a boolean.
     */
    public static boolean hasParentDirectoryWithName(Path p, String s) {
        if (p == null || p.getParent() == null || p.getParent().equals(p.getRoot())) {
            return false;
        }
        if (p.getParent().getFileName().toString().equals(s)) {
            return true;
        }
        return hasParentDirectoryWithName(p.getParent(), s);
    }

    /**
     * <p>createDirsIfNotExists.</p>
     *
     * @param p a {@link java.nio.file.Path} object.
     * @return a {@link java.nio.file.Path} object.
     * @throws java.io.IOException if any.
     */
    public static Path createDirsIfNotExists(Path p) throws IOException {
        if (Files.notExists(p)) {
            Files.createDirectories(p);
        }
        return p;
    }

<<<<<<< HEAD
    /**
     * <p>getFilesInDirectory.</p>
     *
     * @param directory a {@link java.nio.file.Path} object.
     * @return a {@link java.util.List} object.
     * @throws java.io.IOException if any.
     */
    public static List<Path> getFilesInDirectory(Path directory) throws IOException {
        List<Path> files = new ArrayList<>();
        DirectoryStream<Path> dirStream;
        dirStream = Files.newDirectoryStream(directory);
        for (Path entry : dirStream) {
            files.add(entry);
        }
        dirStream.close();
        return files;
    }

    /**
     * <p>replaceInFiles.</p>
     *
     * @param replace a {@link java.lang.String} object.
     * @param with a {@link java.lang.String} object.
     * @param files a {@link java.util.Collection} object.
     * @throws java.io.IOException if any.
     */
=======
>>>>>>> ce75fadc
    public static void replaceInFiles(String replace, String with, Collection<File> files) throws IOException {
        Preconditions.checkNotNull(replace);
        Preconditions.checkNotNull(with);
        Preconditions.checkNotNull(files);

        for (File file : files) {
            replaceInFile(replace, with, file);
        }
    }

<<<<<<< HEAD
    /**
     * <p>replaceInFile.</p>
     *
     * @param replace a {@link java.lang.String} object.
     * @param with a {@link java.lang.String} object.
     * @param file a {@link java.nio.file.Path} object.
     * @throws java.io.IOException if any.
     */
    public static void replaceInFile(String replace, String with, Path file) throws IOException {
=======
    public static void replaceInFile(String replace, String with, File file) throws IOException {
>>>>>>> ce75fadc
        Preconditions.checkNotNull(replace);
        Preconditions.checkNotNull(with);
        Preconditions.checkNotNull(file);

<<<<<<< HEAD
        byte[] fileAsBytes = Files.readAllBytes(file);
        String fileAsString = new String(fileAsBytes);
        fileAsString = fileAsString.replaceAll(replace, with);
        Files.write(file, fileAsString.getBytes());
    }

    /**
     * <p>writeFile.</p>
     *
     * @param targetFile a {@link java.nio.file.Path} object.
     * @param bytes an array of byte.
     * @param options a {@link java.nio.file.OpenOption} object.
     * @throws java.io.IOException if any.
     */
    public static void writeFile(Path targetFile, byte[] bytes, OpenOption... options) throws IOException {
        createDirsIfNotExists(targetFile.getParent());
        if (!Files.exists(targetFile)) {
            Files.createFile(targetFile);
=======
        String fileAsString = "";
        try (FileInputStream fis = new FileInputStream(file);) {
            fileAsString = IOUtils.toString(fis, StandardCharsets.UTF_8.name());
            fileAsString = fileAsString.replaceAll(replace, with);
>>>>>>> ce75fadc
        }
        Files.write(file.toPath(), fileAsString.getBytes());
    }
}<|MERGE_RESOLUTION|>--- conflicted
+++ resolved
@@ -77,25 +77,6 @@
         return p;
     }
 
-<<<<<<< HEAD
-    /**
-     * <p>getFilesInDirectory.</p>
-     *
-     * @param directory a {@link java.nio.file.Path} object.
-     * @return a {@link java.util.List} object.
-     * @throws java.io.IOException if any.
-     */
-    public static List<Path> getFilesInDirectory(Path directory) throws IOException {
-        List<Path> files = new ArrayList<>();
-        DirectoryStream<Path> dirStream;
-        dirStream = Files.newDirectoryStream(directory);
-        for (Path entry : dirStream) {
-            files.add(entry);
-        }
-        dirStream.close();
-        return files;
-    }
-
     /**
      * <p>replaceInFiles.</p>
      *
@@ -104,8 +85,6 @@
      * @param files a {@link java.util.Collection} object.
      * @throws java.io.IOException if any.
      */
-=======
->>>>>>> ce75fadc
     public static void replaceInFiles(String replace, String with, Collection<File> files) throws IOException {
         Preconditions.checkNotNull(replace);
         Preconditions.checkNotNull(with);
@@ -116,7 +95,6 @@
         }
     }
 
-<<<<<<< HEAD
     /**
      * <p>replaceInFile.</p>
      *
@@ -125,39 +103,15 @@
      * @param file a {@link java.nio.file.Path} object.
      * @throws java.io.IOException if any.
      */
-    public static void replaceInFile(String replace, String with, Path file) throws IOException {
-=======
     public static void replaceInFile(String replace, String with, File file) throws IOException {
->>>>>>> ce75fadc
         Preconditions.checkNotNull(replace);
         Preconditions.checkNotNull(with);
         Preconditions.checkNotNull(file);
 
-<<<<<<< HEAD
-        byte[] fileAsBytes = Files.readAllBytes(file);
-        String fileAsString = new String(fileAsBytes);
-        fileAsString = fileAsString.replaceAll(replace, with);
-        Files.write(file, fileAsString.getBytes());
-    }
-
-    /**
-     * <p>writeFile.</p>
-     *
-     * @param targetFile a {@link java.nio.file.Path} object.
-     * @param bytes an array of byte.
-     * @param options a {@link java.nio.file.OpenOption} object.
-     * @throws java.io.IOException if any.
-     */
-    public static void writeFile(Path targetFile, byte[] bytes, OpenOption... options) throws IOException {
-        createDirsIfNotExists(targetFile.getParent());
-        if (!Files.exists(targetFile)) {
-            Files.createFile(targetFile);
-=======
         String fileAsString = "";
         try (FileInputStream fis = new FileInputStream(file);) {
             fileAsString = IOUtils.toString(fis, StandardCharsets.UTF_8.name());
             fileAsString = fileAsString.replaceAll(replace, with);
->>>>>>> ce75fadc
         }
         Files.write(file.toPath(), fileAsString.getBytes());
     }
