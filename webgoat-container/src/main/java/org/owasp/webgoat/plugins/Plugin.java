--- conflicted
+++ resolved
@@ -34,33 +34,7 @@
     private List<File> pluginFiles = Lists.newArrayList();
     private File lessonSourceFile;
 
-<<<<<<< HEAD
-    /**
-     * <p>Constructor for Plugin.</p>
-     *
-     * @param pluginDirectory a {@link java.nio.file.Path} object.
-     */
-    public Plugin(Path pluginDirectory) {
-        Preconditions.checkNotNull(pluginDirectory, "plugin directory cannot be null");
-        Preconditions.checkArgument(Files.exists(pluginDirectory), "directory %s does not exists", pluginDirectory);
-        this.pluginDirectory = pluginDirectory;
-    }
-
-    /**
-     * <p>Constructor for Plugin.</p>
-     *
-     * @param pluginDirectory a {@link java.nio.file.Path} object.
-     * @param classes a {@link java.util.List} object.
-     */
-    public Plugin(Path pluginDirectory, List<String> classes) {
-        this(pluginDirectory);
-        findLesson(classes);
-    }
-
-    private void findLesson(List<String> classes) {
-=======
     public void findLesson(List<String> classes) {
->>>>>>> ce75fadc
         for (String clazzName : classes) {
             findLesson(clazzName);
         }
@@ -81,37 +55,6 @@
         }
     }
 
-<<<<<<< HEAD
-    /**
-     * <p>loadProperties.</p>
-     *
-     * @param properties a {@link java.util.List} object.
-     */
-    public void loadProperties(List<Path> properties) {
-        for (Path propertyFile : properties) {
-            LabelProvider.updatePluginResources(propertyFile);
-            LabelProvider.refresh();
-        }
-    }
-
-    /**
-     * <p>loadFiles.</p>
-     *
-     * @param files a {@link java.util.List} object.
-     * @param reload a boolean.
-     */
-    public void loadFiles(List<Path> files, boolean reload) {
-        for (Path file : files) {
-            if (fileEndsWith(file, ".html") && hasParentDirectoryWithName(file, NAME_LESSON_SOLUTION_DIRECTORY)) {
-                solutionLanguageFiles.put(file.getParent().getFileName().toString(), file.toFile());
-            }
-            if (fileEndsWith(file, ".html") && hasParentDirectoryWithName(file, NAME_LESSON_PLANS_DIRECTORY)) {
-                lessonPlansLanguageFiles.put(file.getParent().getFileName().toString(), file.toFile());
-            }
-            if (fileEndsWith(file, ".java")) {
-                lessonSourceFile = file.toFile();
-            }
-=======
     public void loadFiles(Path file, boolean reload) {
         if (fileEndsWith(file, ".html") && hasParentDirectoryWithName(file, NAME_LESSON_SOLUTION_DIRECTORY)) {
             solutionLanguageFiles.put(file.getParent().getFileName().toString(), file.toFile());
@@ -122,7 +65,6 @@
         if (fileEndsWith(file, ".java")) {
             lessonSourceFile = file.toFile();
         }
->>>>>>> ce75fadc
 
         if (fileEndsWith(file, ".css", ".jsp", ".js")) {
             pluginFiles.add(file.toFile());
