<<<<<<< HEAD

package org.owasp.webgoat.util;

import org.springframework.context.support.ReloadableResourceBundleMessageSource;
import org.springframework.core.io.Resource;
import org.springframework.core.io.ResourceLoader;
import org.springframework.core.io.UrlResource;
import org.springframework.stereotype.Component;
import org.springframework.util.DefaultPropertiesPersister;

import javax.inject.Singleton;
import java.net.MalformedURLException;
import java.nio.file.Path;
import java.util.Arrays;
import java.util.List;
import java.util.Locale;


/**
 * *************************************************************************************************
 *
 *
 * This file is part of WebGoat, an Open Web Application Security Project
 * utility. For details, please see http://www.owasp.org/
 *
 * Copyright (c) 2002 - 20014 Bruce Mayhew
 *
 * This program is free software; you can redistribute it and/or modify it under
 * the terms of the GNU General Public License as published by the Free Software
 * Foundation; either version 2 of the License, or (at your option) any later
 * version.
 *
 * This program is distributed in the hope that it will be useful, but WITHOUT
 * ANY WARRANTY; without even the implied warranty of MERCHANTABILITY or FITNESS
 * FOR A PARTICULAR PURPOSE. See the GNU General Public License for more
 * details.
 *
 * You should have received a copy of the GNU General Public License along with
 * this program; if not, write to the Free Software Foundation, Inc., 59 Temple
 * Place - Suite 330, Boston, MA 02111-1307, USA.
 *
 * Getting Source ==============
 *
 * Source for this application is maintained at https://github.com/WebGoat/WebGoat, a repository
 * for free software projects.
 *
 * For details, please see http://webgoat.github.io
 *
 * @version $Id: $Id
 */
@Component
@Singleton
public class LabelProvider {
    /** Constant <code>DEFAULT_LANGUAGE="Locale.ENGLISH.getLanguage()"</code> */
    public final static String DEFAULT_LANGUAGE = Locale.ENGLISH.getLanguage();

    private static final List<Locale> SUPPORTED = Arrays.asList(Locale.GERMAN, Locale.FRENCH, Locale.ENGLISH,
            Locale.forLanguageTag("ru"));
    private final ReloadableResourceBundleMessageSource labels = new ReloadableResourceBundleMessageSource();
    private static final ReloadableResourceBundleMessageSource pluginLabels = new ReloadableResourceBundleMessageSource();

    /**
     * <p>Constructor for LabelProvider.</p>
     */
    public LabelProvider() {
        labels.setBasename("classpath:/i18n/WebGoatLabels");
        labels.setFallbackToSystemLocale(false);
        labels.setUseCodeAsDefaultMessage(true);
        pluginLabels.setParentMessageSource(labels);
        pluginLabels.setPropertiesPersister(new DefaultPropertiesPersister() {

        });
    }

    /**
     * <p>updatePluginResources.</p>
     *
     * @param propertyFile a {@link java.nio.file.Path} object.
     */
    public static void updatePluginResources(final Path propertyFile) {
        pluginLabels.setBasename("WebGoatLabels");
        pluginLabels.setFallbackToSystemLocale(false);
        pluginLabels.setUseCodeAsDefaultMessage(true);
        pluginLabels.setResourceLoader(new ResourceLoader() {
            @Override
            public Resource getResource(String location) {
                try {
                    return new UrlResource(propertyFile.toUri());
                } catch (MalformedURLException e) {
                    throw new RuntimeException(e);
                }
            }

            @Override
            public ClassLoader getClassLoader() {
                return Thread.currentThread().getContextClassLoader();
            }
        });
    }

    /**
     * <p>refresh.</p>
     */
    public static void refresh() {
        pluginLabels.clearCache();
    }

    /**
     * <p>get.</p>
     *
     * @param locale a {@link java.util.Locale} object.
     * @param strName a {@link java.lang.String} object.
     * @return a {@link java.lang.String} object.
     */
    public String get(Locale locale, String strName) {
        return pluginLabels.getMessage(strName, null, useLocaleOrFallbackToEnglish(locale));
    }

    private Locale useLocaleOrFallbackToEnglish(Locale locale) {
        return SUPPORTED.contains(locale) ? Locale.ENGLISH : locale;
    }

}
=======

package org.owasp.webgoat.util;

import org.springframework.context.support.ReloadableResourceBundleMessageSource;
import org.springframework.core.io.Resource;
import org.springframework.core.io.ResourceLoader;
import org.springframework.core.io.UrlResource;
import org.springframework.stereotype.Component;

import javax.inject.Singleton;
import java.net.MalformedURLException;
import java.nio.file.Path;
import java.util.Arrays;
import java.util.List;
import java.util.Locale;


/**
 * ************************************************************************************************
 * <p>
 * <p>
 * This file is part of WebGoat, an Open Web Application Security Project utility. For details,
 * please see http://www.owasp.org/
 * <p>
 * Copyright (c) 2002 - 20014 Bruce Mayhew
 * <p>
 * This program is free software; you can redistribute it and/or modify it under the terms of the
 * GNU General Public License as published by the Free Software Foundation; either version 2 of the
 * License, or (at your option) any later version.
 * <p>
 * This program is distributed in the hope that it will be useful, but WITHOUT ANY WARRANTY; without
 * even the implied warranty of MERCHANTABILITY or FITNESS FOR A PARTICULAR PURPOSE. See the GNU
 * General Public License for more details.
 * <p>
 * You should have received a copy of the GNU General Public License along with this program; if
 * not, write to the Free Software Foundation, Inc., 59 Temple Place - Suite 330, Boston, MA
 * 02111-1307, USA.
 * <p>
 * Getting Source ==============
 * <p>
 * Source for this application is maintained at https://github.com/WebGoat/WebGoat, a repository for
 * free software projects.
 * <p>
 * For details, please see http://webgoat.github.io
 */
@Component
@Singleton
public class LabelProvider {
    public final static String DEFAULT_LANGUAGE = Locale.ENGLISH.getLanguage();

    private static final List<Locale> SUPPORTED = Arrays.asList(Locale.GERMAN, Locale.FRENCH, Locale.ENGLISH,
            Locale.forLanguageTag("ru"));
    private final ReloadableResourceBundleMessageSource labels = new ReloadableResourceBundleMessageSource();
    private static final ReloadableResourceBundleMessageSource pluginLabels = new ReloadableResourceBundleMessageSource();

    public LabelProvider() {
        labels.setBasename("classpath:/i18n/WebGoatLabels");
        labels.setFallbackToSystemLocale(false);
        labels.setUseCodeAsDefaultMessage(true);
        pluginLabels.setParentMessageSource(labels);
    }

    public static void updatePluginResources(final Path propertyFile) {
        pluginLabels.setBasename("WebGoatLabels");
        pluginLabels.setFallbackToSystemLocale(false);
        pluginLabels.setUseCodeAsDefaultMessage(true);
        pluginLabels.setResourceLoader(new ResourceLoader() {
            @Override
            public Resource getResource(String location) {
                try {
                    return new UrlResource(propertyFile.toUri());
                } catch (MalformedURLException e) {
                    throw new RuntimeException(e);
                }
            }

            @Override
            public ClassLoader getClassLoader() {
                return Thread.currentThread().getContextClassLoader();
            }
        });

        pluginLabels.clearCache();
    }

    public String get(Locale locale, String strName) {
        return pluginLabels.getMessage(strName, null, useLocaleOrFallbackToEnglish(locale));
    }

    private Locale useLocaleOrFallbackToEnglish(Locale locale) {
        return SUPPORTED.contains(locale) ? Locale.ENGLISH : locale;
    }

}
>>>>>>> ce75fadc
<|MERGE_RESOLUTION|>--- conflicted
+++ resolved
@@ -1,4 +1,3 @@
-<<<<<<< HEAD
 
 package org.owasp.webgoat.util;
 
@@ -7,7 +6,6 @@
 import org.springframework.core.io.ResourceLoader;
 import org.springframework.core.io.UrlResource;
 import org.springframework.stereotype.Component;
-import org.springframework.util.DefaultPropertiesPersister;
 
 import javax.inject.Singleton;
 import java.net.MalformedURLException;
@@ -68,9 +66,6 @@
         labels.setFallbackToSystemLocale(false);
         labels.setUseCodeAsDefaultMessage(true);
         pluginLabels.setParentMessageSource(labels);
-        pluginLabels.setPropertiesPersister(new DefaultPropertiesPersister() {
-
-        });
     }
 
     /**
@@ -97,7 +92,6 @@
                 return Thread.currentThread().getContextClassLoader();
             }
         });
-    }
 
     /**
      * <p>refresh.</p>
@@ -121,100 +115,4 @@
         return SUPPORTED.contains(locale) ? Locale.ENGLISH : locale;
     }
 
-}
-=======
-
-package org.owasp.webgoat.util;
-
-import org.springframework.context.support.ReloadableResourceBundleMessageSource;
-import org.springframework.core.io.Resource;
-import org.springframework.core.io.ResourceLoader;
-import org.springframework.core.io.UrlResource;
-import org.springframework.stereotype.Component;
-
-import javax.inject.Singleton;
-import java.net.MalformedURLException;
-import java.nio.file.Path;
-import java.util.Arrays;
-import java.util.List;
-import java.util.Locale;
-
-
-/**
- * ************************************************************************************************
- * <p>
- * <p>
- * This file is part of WebGoat, an Open Web Application Security Project utility. For details,
- * please see http://www.owasp.org/
- * <p>
- * Copyright (c) 2002 - 20014 Bruce Mayhew
- * <p>
- * This program is free software; you can redistribute it and/or modify it under the terms of the
- * GNU General Public License as published by the Free Software Foundation; either version 2 of the
- * License, or (at your option) any later version.
- * <p>
- * This program is distributed in the hope that it will be useful, but WITHOUT ANY WARRANTY; without
- * even the implied warranty of MERCHANTABILITY or FITNESS FOR A PARTICULAR PURPOSE. See the GNU
- * General Public License for more details.
- * <p>
- * You should have received a copy of the GNU General Public License along with this program; if
- * not, write to the Free Software Foundation, Inc., 59 Temple Place - Suite 330, Boston, MA
- * 02111-1307, USA.
- * <p>
- * Getting Source ==============
- * <p>
- * Source for this application is maintained at https://github.com/WebGoat/WebGoat, a repository for
- * free software projects.
- * <p>
- * For details, please see http://webgoat.github.io
- */
-@Component
-@Singleton
-public class LabelProvider {
-    public final static String DEFAULT_LANGUAGE = Locale.ENGLISH.getLanguage();
-
-    private static final List<Locale> SUPPORTED = Arrays.asList(Locale.GERMAN, Locale.FRENCH, Locale.ENGLISH,
-            Locale.forLanguageTag("ru"));
-    private final ReloadableResourceBundleMessageSource labels = new ReloadableResourceBundleMessageSource();
-    private static final ReloadableResourceBundleMessageSource pluginLabels = new ReloadableResourceBundleMessageSource();
-
-    public LabelProvider() {
-        labels.setBasename("classpath:/i18n/WebGoatLabels");
-        labels.setFallbackToSystemLocale(false);
-        labels.setUseCodeAsDefaultMessage(true);
-        pluginLabels.setParentMessageSource(labels);
-    }
-
-    public static void updatePluginResources(final Path propertyFile) {
-        pluginLabels.setBasename("WebGoatLabels");
-        pluginLabels.setFallbackToSystemLocale(false);
-        pluginLabels.setUseCodeAsDefaultMessage(true);
-        pluginLabels.setResourceLoader(new ResourceLoader() {
-            @Override
-            public Resource getResource(String location) {
-                try {
-                    return new UrlResource(propertyFile.toUri());
-                } catch (MalformedURLException e) {
-                    throw new RuntimeException(e);
-                }
-            }
-
-            @Override
-            public ClassLoader getClassLoader() {
-                return Thread.currentThread().getContextClassLoader();
-            }
-        });
-
-        pluginLabels.clearCache();
-    }
-
-    public String get(Locale locale, String strName) {
-        return pluginLabels.getMessage(strName, null, useLocaleOrFallbackToEnglish(locale));
-    }
-
-    private Locale useLocaleOrFallbackToEnglish(Locale locale) {
-        return SUPPORTED.contains(locale) ? Locale.ENGLISH : locale;
-    }
-
-}
->>>>>>> ce75fadc
+}