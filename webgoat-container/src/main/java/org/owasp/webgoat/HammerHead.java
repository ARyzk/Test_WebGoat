package org.owasp.webgoat;

import org.owasp.webgoat.session.Course;
<<<<<<< HEAD
import org.owasp.webgoat.session.ErrorScreen;
import org.owasp.webgoat.session.Screen;
import org.owasp.webgoat.session.UserTracker;
import org.owasp.webgoat.session.WebSession;
import org.owasp.webgoat.session.WebgoatContext;
import org.slf4j.Logger;
import org.slf4j.LoggerFactory;

import javax.servlet.ServletContext;
import javax.servlet.ServletException;
import javax.servlet.http.HttpServlet;
import javax.servlet.http.HttpServletRequest;
import javax.servlet.http.HttpServletResponse;
import javax.servlet.http.HttpSession;
import java.io.IOException;
import java.io.PrintWriter;
import java.net.URL;
import java.text.SimpleDateFormat;
import java.util.Date;
import java.util.Locale;
import java.util.TimeZone;
=======
import org.springframework.stereotype.Controller;
import org.springframework.web.bind.annotation.RequestMapping;
import org.springframework.web.bind.annotation.RequestMethod;
import org.springframework.web.servlet.ModelAndView;
>>>>>>> f2a11441

/**
 * *************************************************************************************************
 * <p>
 * <p>
 * This file is part of WebGoat, an Open Web Application Security Project
 * utility. For details, please see http://www.owasp.org/
 * <p>
 * Copyright (c) 2002 - 20014 Bruce Mayhew
 * <p>
 * This program is free software; you can redistribute it and/or modify it under
 * the terms of the GNU General Public License as published by the Free Software
 * Foundation; either version 2 of the License, or (at your option) any later
 * version.
 * <p>
 * This program is distributed in the hope that it will be useful, but WITHOUT
 * ANY WARRANTY; without even the implied warranty of MERCHANTABILITY or FITNESS
 * FOR A PARTICULAR PURPOSE. See the GNU General Public License for more
 * details.
 * <p>
 * You should have received a copy of the GNU General Public License along with
 * this program; if not, write to the Free Software Foundation, Inc., 59 Temple
 * Place - Suite 330, Boston, MA 02111-1307, USA.
 * <p>
 * Getting Source ==============
 * <p>
 * Source for this application is maintained at https://github.com/WebGoat/WebGoat, a repository
 * for free software projects.
 *
 * @author Jeff Williams
 * @author Bruce Mayhew
 * @author Nanne Baars
 * @version $Id: $Id
 * @since October 28, 2003
 */
@Controller
public class HammerHead {

    private final Course course;

    public HammerHead(Course course) {
        this.course = course;
    }

    /**
     * Entry point for WebGoat, redirects to the first lesson found within the course.
     */
<<<<<<< HEAD
    protected static String formatHttpDate(Date date) {
        synchronized (httpDateFormat) {
            return httpDateFormat.format(date);
        }
    }

    /**
     * {@inheritDoc}
     *
     * Return information about this servlet
     */
    @Override
    public String getServletInfo() {
        return "WebGoat is sponsored by Aspect Security.";
    }

    /**
     * {@inheritDoc}
     *
     * Return properties path
     */
    @Override
    public void init() throws ServletException {
        logger.info("Initializing main webgoat servlet");
        httpDateFormat = new SimpleDateFormat("EEE, dd MMM yyyyy HH:mm:ss z", Locale.US);
        httpDateFormat.setTimeZone(TimeZone.getTimeZone("GMT"));
        propertiesPath = getServletContext().getRealPath("/WEB-INF/webgoat.properties");
        webgoatContext = new WebgoatContext(this);
        URL runningStandalone = Thread.currentThread().getContextClassLoader().getResource("standalone.properties");
        if (runningStandalone == null) {
            logger.info("Browse to http://localhost:8080/WebGoat and happy hacking!");
        }
    }

    /**
     * Description of the Method
     *
     * @param request Description of the Parameter
     * @param message Description of the Parameter
     */
    public void log(HttpServletRequest request, String message) {
        String output = new Date() + " | " + request.getRemoteHost() + ":" + request.getRemoteAddr() + " | " + message;
        log(output);
        logger.debug(output);
    }

    /*
     * public List getLessons(Category category, String role) { Course course =
     * mySession.getCourse(); // May need to clone the List before returning it. //return new
     * ArrayList(course.getLessons(category, role)); return course.getLessons(category, role); }
     */
    /**
     * Description of the Method
     *
     * @param s Description of the Parameter
     * @return Description of the Return Value
     */
    protected Screen makeScreen(WebSession s) {
        Screen screen = null;
        int scr = s.getCurrentScreen();
        Course course = s.getCourse();

        if (s.isUser() || s.isChallenge()) {
            if (scr == WebSession.WELCOME) {
                screen = new WelcomeScreen(s);
            } else {
                AbstractLesson lesson = course.getLesson(s, scr, AbstractLesson.USER_ROLE);
                if (lesson == null && s.isHackedAdmin()) {
                    // If admin was hacked, let the user see some of the
                    // admin screens
                    lesson = course.getLesson(s, scr, AbstractLesson.HACKED_ADMIN_ROLE);
                }

                if (lesson != null) {
                    screen = lesson;

                    // We need to do some bookkeeping for the hackable admin
                    // interface.
                    // This is the only place we can tell if the user
                    // successfully hacked the hackable
                    // admin and has actually accessed an admin screen. You
                    // need BOTH pieces of information
                    // in order to satisfy the remote admin lesson.
                    s.setHasHackableAdmin(screen.getRole());

                    lesson.handleRequest(s);
                    s.setCurrentMenu(lesson.getCategory().getRanking());
                } else {
                    screen = new ErrorScreen(s, "Invalid screen requested.  Try: http://localhost/WebGoat/attack");
                }
            }
        } else if (s.isAdmin()) {
            if (scr == WebSession.WELCOME) {
                screen = new WelcomeAdminScreen(s);
            } else {
                // Admin can see all roles.
                // FIXME: should be able to pass a list of roles.
                AbstractLesson lesson = course.getLesson(s, scr, AbstractLesson.ADMIN_ROLE);
                if (lesson == null) {
                    lesson = course.getLesson(s, scr, AbstractLesson.HACKED_ADMIN_ROLE);
                }
                if (lesson == null) {
                    lesson = course.getLesson(s, scr, AbstractLesson.USER_ROLE);
                }

                if (lesson != null) {
                    screen = lesson;

                    // We need to do some bookkeeping for the hackable admin
                    // interface.
                    // This is the only place we can tell if the user
                    // successfully hacked the hackable
                    // admin and has actually accessed an admin screen. You
                    // need BOTH pieces of information
                    // in order to satisfy the remote admin lesson.
                    s.setHasHackableAdmin(screen.getRole());

                    lesson.handleRequest(s);
                    s.setCurrentMenu(lesson.getCategory().getRanking());
                } else {
                    screen = new ErrorScreen(s,
                            "Invalid screen requested.  Try Setting Admin to false or Try: http://localhost/WebGoat/attack");
                }
            }
        }

        return (screen);
    }

    /**
     * This method sets the required expiration headers in the response for a
     * given RunData object. This method attempts to set all relevant headers,
     * both for HTTP 1.0 and HTTP 1.1.
     *
     * @param response The new cacheHeaders value
     * @param expiry The new cacheHeaders value
     */
    protected static void setCacheHeaders(HttpServletResponse response, int expiry) {
        if (expiry == 0) {
            response.setHeader("Pragma", "no-cache");
            response.setHeader("Cache-Control", "no-cache");
            response.setHeader("Expires", formatHttpDate(new Date()));
        } else {
            Date expiryDate = new Date(System.currentTimeMillis() + expiry);
            response.setHeader("Expires", formatHttpDate(expiryDate));
        }
    }

    /**
     * Description of the Method
     *
     * @param request Description of the Parameter
     * @param response Description of the Parameter
     * @param context Description of the Parameter
     * @return Description of the Return Value
     * @throws java.io.IOException if any.
     */
    protected WebSession updateSession(HttpServletRequest request, HttpServletResponse response, ServletContext context)
            throws IOException {
        HttpSession hs;
        // session should already be created by spring security
        hs = request.getSession(false);

        logger.debug("HH Entering Session_id: " + hs.getId());
        // dumpSession( hs );
        // Get our session object out of the HTTP session
        WebSession session = null;
        Object o = hs.getAttribute(WebSession.SESSION);

        if ((o != null) && o instanceof WebSession) {
            session = (WebSession) o;
            hs.setAttribute(WebSession.COURSE, session.getCourse());
        } else {
            // Create new custom session and save it in the HTTP session
            logger.warn("HH Creating new WebSession");
            session = new WebSession(webgoatContext, context);
            // Ensure splash screen shows on any restart
            // rlawson - removed this since we show splash screen at login now
            //hs.removeAttribute(WELCOMED);
            hs.setAttribute(WebSession.SESSION, session);
            // reset timeout
            hs.setMaxInactiveInterval(sessionTimeoutSeconds);
        }

        session.update(request, response, this.getServletName());
        // update last attack request info (cookies, parms)
        // this is so the REST services can have access to them via the session 
        session.updateLastAttackRequestInfo(request);

        // to authenticate
        logger.debug("HH Leaving Session_id: " + hs.getId());
        //dumpSession( hs );
        return (session);
    }

    /**
     * Description of the Method
     *
     * @param s Description of the Parameter
     * @param screen a {@link org.owasp.webgoat.session.Screen} object.
     * @param screen a {@link org.owasp.webgoat.session.Screen} object.
     * @param response Description of the Parameter
     * @exception IOException Description of the Exception
     * @throws java.io.IOException if any.
     */
    protected void writeScreen(WebSession s, Screen screen, HttpServletResponse response) throws IOException {
        response.setContentType("text/html");

        PrintWriter out = response.getWriter();

        if (s == null) {
            screen = new ErrorScreen(s, "Page to display was null");
        }

        // set the content-length of the response.
        // Trying to avoid chunked-encoding. (Aspect required)
        response.setContentLength(screen.getContentLength());
        response.setHeader("Content-Length", screen.getContentLength() + "");

        screen.output(out);
        out.flush();
        out.close();
=======
    @RequestMapping(path = "/attack", method = {RequestMethod.GET, RequestMethod.POST})
    public ModelAndView attack() {
        return new ModelAndView("redirect:" + "start.mvc" + course.getFirstLesson().getLink());
>>>>>>> f2a11441
    }
}<|MERGE_RESOLUTION|>--- conflicted
+++ resolved
@@ -1,34 +1,10 @@
 package org.owasp.webgoat;
 
 import org.owasp.webgoat.session.Course;
-<<<<<<< HEAD
-import org.owasp.webgoat.session.ErrorScreen;
-import org.owasp.webgoat.session.Screen;
-import org.owasp.webgoat.session.UserTracker;
-import org.owasp.webgoat.session.WebSession;
-import org.owasp.webgoat.session.WebgoatContext;
-import org.slf4j.Logger;
-import org.slf4j.LoggerFactory;
-
-import javax.servlet.ServletContext;
-import javax.servlet.ServletException;
-import javax.servlet.http.HttpServlet;
-import javax.servlet.http.HttpServletRequest;
-import javax.servlet.http.HttpServletResponse;
-import javax.servlet.http.HttpSession;
-import java.io.IOException;
-import java.io.PrintWriter;
-import java.net.URL;
-import java.text.SimpleDateFormat;
-import java.util.Date;
-import java.util.Locale;
-import java.util.TimeZone;
-=======
 import org.springframework.stereotype.Controller;
 import org.springframework.web.bind.annotation.RequestMapping;
 import org.springframework.web.bind.annotation.RequestMethod;
 import org.springframework.web.servlet.ModelAndView;
->>>>>>> f2a11441
 
 /**
  * *************************************************************************************************
@@ -76,233 +52,8 @@
     /**
      * Entry point for WebGoat, redirects to the first lesson found within the course.
      */
-<<<<<<< HEAD
-    protected static String formatHttpDate(Date date) {
-        synchronized (httpDateFormat) {
-            return httpDateFormat.format(date);
-        }
-    }
-
-    /**
-     * {@inheritDoc}
-     *
-     * Return information about this servlet
-     */
-    @Override
-    public String getServletInfo() {
-        return "WebGoat is sponsored by Aspect Security.";
-    }
-
-    /**
-     * {@inheritDoc}
-     *
-     * Return properties path
-     */
-    @Override
-    public void init() throws ServletException {
-        logger.info("Initializing main webgoat servlet");
-        httpDateFormat = new SimpleDateFormat("EEE, dd MMM yyyyy HH:mm:ss z", Locale.US);
-        httpDateFormat.setTimeZone(TimeZone.getTimeZone("GMT"));
-        propertiesPath = getServletContext().getRealPath("/WEB-INF/webgoat.properties");
-        webgoatContext = new WebgoatContext(this);
-        URL runningStandalone = Thread.currentThread().getContextClassLoader().getResource("standalone.properties");
-        if (runningStandalone == null) {
-            logger.info("Browse to http://localhost:8080/WebGoat and happy hacking!");
-        }
-    }
-
-    /**
-     * Description of the Method
-     *
-     * @param request Description of the Parameter
-     * @param message Description of the Parameter
-     */
-    public void log(HttpServletRequest request, String message) {
-        String output = new Date() + " | " + request.getRemoteHost() + ":" + request.getRemoteAddr() + " | " + message;
-        log(output);
-        logger.debug(output);
-    }
-
-    /*
-     * public List getLessons(Category category, String role) { Course course =
-     * mySession.getCourse(); // May need to clone the List before returning it. //return new
-     * ArrayList(course.getLessons(category, role)); return course.getLessons(category, role); }
-     */
-    /**
-     * Description of the Method
-     *
-     * @param s Description of the Parameter
-     * @return Description of the Return Value
-     */
-    protected Screen makeScreen(WebSession s) {
-        Screen screen = null;
-        int scr = s.getCurrentScreen();
-        Course course = s.getCourse();
-
-        if (s.isUser() || s.isChallenge()) {
-            if (scr == WebSession.WELCOME) {
-                screen = new WelcomeScreen(s);
-            } else {
-                AbstractLesson lesson = course.getLesson(s, scr, AbstractLesson.USER_ROLE);
-                if (lesson == null && s.isHackedAdmin()) {
-                    // If admin was hacked, let the user see some of the
-                    // admin screens
-                    lesson = course.getLesson(s, scr, AbstractLesson.HACKED_ADMIN_ROLE);
-                }
-
-                if (lesson != null) {
-                    screen = lesson;
-
-                    // We need to do some bookkeeping for the hackable admin
-                    // interface.
-                    // This is the only place we can tell if the user
-                    // successfully hacked the hackable
-                    // admin and has actually accessed an admin screen. You
-                    // need BOTH pieces of information
-                    // in order to satisfy the remote admin lesson.
-                    s.setHasHackableAdmin(screen.getRole());
-
-                    lesson.handleRequest(s);
-                    s.setCurrentMenu(lesson.getCategory().getRanking());
-                } else {
-                    screen = new ErrorScreen(s, "Invalid screen requested.  Try: http://localhost/WebGoat/attack");
-                }
-            }
-        } else if (s.isAdmin()) {
-            if (scr == WebSession.WELCOME) {
-                screen = new WelcomeAdminScreen(s);
-            } else {
-                // Admin can see all roles.
-                // FIXME: should be able to pass a list of roles.
-                AbstractLesson lesson = course.getLesson(s, scr, AbstractLesson.ADMIN_ROLE);
-                if (lesson == null) {
-                    lesson = course.getLesson(s, scr, AbstractLesson.HACKED_ADMIN_ROLE);
-                }
-                if (lesson == null) {
-                    lesson = course.getLesson(s, scr, AbstractLesson.USER_ROLE);
-                }
-
-                if (lesson != null) {
-                    screen = lesson;
-
-                    // We need to do some bookkeeping for the hackable admin
-                    // interface.
-                    // This is the only place we can tell if the user
-                    // successfully hacked the hackable
-                    // admin and has actually accessed an admin screen. You
-                    // need BOTH pieces of information
-                    // in order to satisfy the remote admin lesson.
-                    s.setHasHackableAdmin(screen.getRole());
-
-                    lesson.handleRequest(s);
-                    s.setCurrentMenu(lesson.getCategory().getRanking());
-                } else {
-                    screen = new ErrorScreen(s,
-                            "Invalid screen requested.  Try Setting Admin to false or Try: http://localhost/WebGoat/attack");
-                }
-            }
-        }
-
-        return (screen);
-    }
-
-    /**
-     * This method sets the required expiration headers in the response for a
-     * given RunData object. This method attempts to set all relevant headers,
-     * both for HTTP 1.0 and HTTP 1.1.
-     *
-     * @param response The new cacheHeaders value
-     * @param expiry The new cacheHeaders value
-     */
-    protected static void setCacheHeaders(HttpServletResponse response, int expiry) {
-        if (expiry == 0) {
-            response.setHeader("Pragma", "no-cache");
-            response.setHeader("Cache-Control", "no-cache");
-            response.setHeader("Expires", formatHttpDate(new Date()));
-        } else {
-            Date expiryDate = new Date(System.currentTimeMillis() + expiry);
-            response.setHeader("Expires", formatHttpDate(expiryDate));
-        }
-    }
-
-    /**
-     * Description of the Method
-     *
-     * @param request Description of the Parameter
-     * @param response Description of the Parameter
-     * @param context Description of the Parameter
-     * @return Description of the Return Value
-     * @throws java.io.IOException if any.
-     */
-    protected WebSession updateSession(HttpServletRequest request, HttpServletResponse response, ServletContext context)
-            throws IOException {
-        HttpSession hs;
-        // session should already be created by spring security
-        hs = request.getSession(false);
-
-        logger.debug("HH Entering Session_id: " + hs.getId());
-        // dumpSession( hs );
-        // Get our session object out of the HTTP session
-        WebSession session = null;
-        Object o = hs.getAttribute(WebSession.SESSION);
-
-        if ((o != null) && o instanceof WebSession) {
-            session = (WebSession) o;
-            hs.setAttribute(WebSession.COURSE, session.getCourse());
-        } else {
-            // Create new custom session and save it in the HTTP session
-            logger.warn("HH Creating new WebSession");
-            session = new WebSession(webgoatContext, context);
-            // Ensure splash screen shows on any restart
-            // rlawson - removed this since we show splash screen at login now
-            //hs.removeAttribute(WELCOMED);
-            hs.setAttribute(WebSession.SESSION, session);
-            // reset timeout
-            hs.setMaxInactiveInterval(sessionTimeoutSeconds);
-        }
-
-        session.update(request, response, this.getServletName());
-        // update last attack request info (cookies, parms)
-        // this is so the REST services can have access to them via the session 
-        session.updateLastAttackRequestInfo(request);
-
-        // to authenticate
-        logger.debug("HH Leaving Session_id: " + hs.getId());
-        //dumpSession( hs );
-        return (session);
-    }
-
-    /**
-     * Description of the Method
-     *
-     * @param s Description of the Parameter
-     * @param screen a {@link org.owasp.webgoat.session.Screen} object.
-     * @param screen a {@link org.owasp.webgoat.session.Screen} object.
-     * @param response Description of the Parameter
-     * @exception IOException Description of the Exception
-     * @throws java.io.IOException if any.
-     */
-    protected void writeScreen(WebSession s, Screen screen, HttpServletResponse response) throws IOException {
-        response.setContentType("text/html");
-
-        PrintWriter out = response.getWriter();
-
-        if (s == null) {
-            screen = new ErrorScreen(s, "Page to display was null");
-        }
-
-        // set the content-length of the response.
-        // Trying to avoid chunked-encoding. (Aspect required)
-        response.setContentLength(screen.getContentLength());
-        response.setHeader("Content-Length", screen.getContentLength() + "");
-
-        screen.output(out);
-        out.flush();
-        out.close();
-=======
     @RequestMapping(path = "/attack", method = {RequestMethod.GET, RequestMethod.POST})
     public ModelAndView attack() {
         return new ModelAndView("redirect:" + "start.mvc" + course.getFirstLesson().getLink());
->>>>>>> f2a11441
     }
 }