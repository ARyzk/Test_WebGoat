--- conflicted
+++ resolved
@@ -28,54 +28,10 @@
  * @since October 28, 2003
  * @version $Id: $Id
  */
-<<<<<<< HEAD
-public abstract class LessonAdapter extends AbstractLesson {
-
-    /**
-     * {@inheritDoc}
-     *
-     * Description of the Method
-     */
-    protected Element createContent(WebSession s) {
-        // Mark this lesson as completed.
-        makeSuccess(s);
-
-        ElementContainer ec = new ElementContainer();
-
-        ec.addElement(new Center().addElement(new H3().addElement(new StringElement(
-                "Detailed Lesson Creation Instructions."))));
-        ec.addElement(new P());
-        ec
-                .addElement(new StringElement(
-                        "Lesson are simple to create and very little coding is required. &nbsp;&nbsp;"
-                                + "In fact, most lessons can be created by following the easy to use instructions by going to the WebGoat wiki page&nbsp;"
-                                + "<A HREF=https://github.com/WebGoat/WebGoat/wiki>WebGoat Wiki Page</A>&nbsp;&nbsp;"
-                                + "If you would prefer, send your lesson ideas to&nbsp;"
-                                + getWebgoatContext().getFeedbackAddressHTML())
-                                + " Note: you will need to register at "
-                                + "the following link to use the feedback tool:&nbsp;"
-                                + "<A HREF=https://lists.owasp.org/mailman/listinfo/owasp-webgoat>List Registration</A>&nbsp;&nbsp;"
-                                + "Finally, OWASP has a slack channel. You can register at the following link:&nbsp;"
-                                + "<A HREF=https://owasp.slack.com/>OWASP Slack Channel</A>");
-        
-        try (InputStream is = Thread.currentThread().getContextClassLoader()
-                .getResourceAsStream("New Lesson Instructions.txt")) {
-            if (is != null) {
-                PRE pre = new PRE();
-                pre.addElement(Joiner.on("\n").join(IOUtils.readLines(is)));
-                ec.addElement(pre);
-            }
-        } catch (IOException e) {
-            e.printStackTrace();
-        }
-        return (ec);
-    }
-=======
 package org.owasp.webgoat.lessons;
 
 //// TODO: 11/8/2016 remove
 public abstract class LessonAdapter extends AbstractLesson {
->>>>>>> f2a11441
 
 
     /**
