--- conflicted
+++ resolved
@@ -1,9 +1,7 @@
 package org.owasp.webwolf.user;
 
-<<<<<<< HEAD
 import lombok.AllArgsConstructor;
-=======
->>>>>>> bb7fb3f1
+
 import org.springframework.beans.factory.annotation.Autowired;
 import org.springframework.security.core.userdetails.UserDetailsService;
 import org.springframework.security.core.userdetails.UsernameNotFoundException;
@@ -16,17 +14,8 @@
 @Service
 public class UserService implements UserDetailsService {
 
-<<<<<<< HEAD
     @Autowired
     private UserRepository userRepository;
-=======
-    private UserRepository userRepository;
-
-    @Autowired
-    public UserService(final UserRepository userRepository) {
-        this.userRepository = userRepository;
-    }
->>>>>>> bb7fb3f1
 
     @Override
     public WebGoatUser loadUserByUsername(final String username) throws UsernameNotFoundException {
